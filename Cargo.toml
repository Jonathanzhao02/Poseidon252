--- conflicted
+++ resolved
@@ -10,13 +10,8 @@
 kelvin = "0.19.0"
 nstack = "0.5"
 lazy_static = "1.3.0"
-<<<<<<< HEAD
-hades252 = { git = "https://github.com/dusk-network/hades252", tag = "v0.7.0" }
-dusk-plonk = "0.2.11"
-=======
 hades252 = { git = "https://github.com/dusk-network/hades252", tag = "v0.8.0" }
 dusk-plonk = {version = "0.2.11", features = ["trace-print"]}
->>>>>>> 4b140831
 anyhow = "1.0"
 thiserror = "1.0"
 
